--- conflicted
+++ resolved
@@ -47,13 +47,8 @@
 	StderrFd uintptr
 }
 
-<<<<<<< HEAD
 // DefaultAttachOptions is a convenient set of options to be used.
-var DefaultAttachOptions = &AttachOptions{
-=======
-// DefaultAttachOptions is a convenient set of options to be used
 var DefaultAttachOptions = AttachOptions{
->>>>>>> 46af1bab
 	Namespaces: -1,
 	Arch:       -1,
 	Cwd:        "/",
