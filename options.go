--- conflicted
+++ resolved
@@ -181,12 +181,8 @@
 }
 
 // DefaultCloneOptions is a convenient set of options to be used.
-<<<<<<< HEAD
 func DefaultCloneOptions() CloneOptions {
 	return CloneOptions{Backend: Directory}
-=======
-var DefaultCloneOptions = CloneOptions{
-	Backend: Directory,
 }
 
 // CheckpointOptions type is used for defining checkpoint options for CRIU
@@ -200,5 +196,4 @@
 type RestoreOptions struct {
 	Directory string
 	Verbose   bool
->>>>>>> 00279280
 }