--- conflicted
+++ resolved
@@ -30,11 +30,6 @@
 import (
 	"strconv"
 	"strings"
-<<<<<<< HEAD
-	"time"
-	//	"syscall"
-=======
->>>>>>> 739604b8
 	"sync"
 	"time"
 	"unsafe"
