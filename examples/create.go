// Copyright © 2013, 2014, The Go-LXC Authors. All rights reserved.
// Use of this source code is governed by a LGPLv2.1
// license that can be found in the LICENSE file.

// +build linux

package main

import (
	"flag"
	"log"

	"gopkg.in/lxc/go-lxc.v2"
)

var (
	lxcpath  string
	template string
	distro   string
	release  string
	arch     string
	name     string
	verbose  bool
	flush    bool
)

func init() {
	flag.StringVar(&lxcpath, "lxcpath", lxc.DefaultConfigPath(), "Use specified container path")
	flag.StringVar(&template, "template", "download", "Template to use")
	flag.StringVar(&distro, "distro", "ubuntu", "Template to use")
	flag.StringVar(&release, "release", "trusty", "Template to use")
	flag.StringVar(&arch, "arch", "amd64", "Template to use")
	flag.StringVar(&name, "name", "rubik", "Name of the container")
	flag.BoolVar(&verbose, "verbose", false, "Verbose output")
	flag.BoolVar(&flush, "flush", false, "Flush the cache")
	flag.Parse()
}

func main() {
	c, err := lxc.NewContainer(name, lxcpath)
	if err != nil {
		log.Fatalf("ERROR: %s\n", err.Error())
	}
	defer lxc.Release(c)

	log.Printf("Creating container...\n")
	if verbose {
		c.SetVerbosity(lxc.Verbose)
	}

<<<<<<< HEAD
	options := &lxc.TemplateOptions{
=======
    options := lxc.TemplateOptions{
>>>>>>> 0277246e
		Template:   template,
		Distro:     distro,
		Release:    release,
		Arch:       arch,
		FlushCache: flush,
	}

	if err := c.Create(options); err != nil {
		log.Printf("ERROR: %s\n", err.Error())
	}
}<|MERGE_RESOLUTION|>--- conflicted
+++ resolved
@@ -48,11 +48,7 @@
 		c.SetVerbosity(lxc.Verbose)
 	}
 
-<<<<<<< HEAD
-	options := &lxc.TemplateOptions{
-=======
     options := lxc.TemplateOptions{
->>>>>>> 0277246e
 		Template:   template,
 		Distro:     distro,
 		Release:    release,
